services:
  # Redis Service for WebSocket functionality
  redis:
    image: redis:7-alpine
    container_name: redis-dev
    restart: always
    ports:
      - "6379:6379"
    healthcheck:
      test: ["CMD", "redis-cli", "ping"]
      interval: 10s
      timeout: 5s
      retries: 5

  # SonarQube
  sonarqube:
    build: 
      context: ./devops/sonarqube
      dockerfile: Dockerfile.dev
    container_name: sonarqube-dev
    restart: always
    ports:
      - "9000:9000"
    env_file:
      - .env
    environment:
      - SONAR_USER=${SONAR_USER}
      - SONAR_PWD=${SONAR_PWD}
    volumes:
      - sonar-token-data:/token
      - ./devops/sonarqube/init-sonar:/docker-entrypoint-init.d/init-sonar
    command: ["/bin/bash", "/docker-entrypoint-init.d/init-sonar"]
    healthcheck:
      test: ["CMD-SHELL", "curl -u ${SONAR_USER}:${SONAR_PWD} -s http://localhost:9000/api/system/health | grep -q GREEN || exit 1"]
      interval: 30s
      timeout: 10s
      retries: 5
      start_period: 60s


  # ClamAV Service for virus scanning
  clamav:
    image: clamav/clamav:1.3
    platform: linux/amd64
    container_name: clamav-dev
    restart: always
    ports:
      - "3310:3310"
    volumes:
      - clamav_data:/var/lib/clamav
    healthcheck:
      test: ["CMD", "clamdscan", "--version"]
      interval: 30s
      timeout: 10s
      retries: 3

  # Django Backend (Development)
  backend:
    build: 
      context: ./backend
      dockerfile: Dockerfile.dev
    container_name: backend-dev
    restart: always
    ports:
      - "8000:8000"
    env_file:
      - .env
    environment:
      - DB_HOST=host.docker.internal
      - DEBUG=True
      - SONAR_USER=${SONAR_USER}
      - SONAR_PWD=${SONAR_PWD}
    extra_hosts:
      - "host.docker.internal:host-gateway"
    depends_on:
      redis:
        condition: service_healthy
      clamav:
        condition: service_healthy
      sonarqube:
        condition: service_healthy
    volumes:
      - sonar-token-data:/token
    command: ["/bin/bash", "/app/entrypoint-dev"]
    logging:
      driver: "fluentd"
      options:
        fluentd-address: localhost:24224
        tag: django    

  # Next.js Frontend (Development)
  frontend:
    build:
      context: ./frontend
      dockerfile: Dockerfile.dev
    container_name: frontend-dev
    restart: always
    ports:
      - "3000:3000"
    env_file:
      - .env
    volumes:
      - frontend_node_modules:/app/node_modules
      - frontend_next:/app/.next
      - sonar-token-data:/token
    environment:
      - WATCHPACK_POLLING=true
      - CHOKIDAR_USEPOLLING=true
      - SONAR_USER=${SONAR_USER}
      - SONAR_PWD=${SONAR_PWD}
    depends_on:
      - backend
      - sonarqube
    command: ["/bin/bash", "/app/entrypoint-dev"]
    logging:
      driver: "fluentd"
      options:
        fluentd-address: localhost:24224
        tag: nextjs    

  # Nginx Reverse Proxy
  nginx:
    image: nginx:latest
    container_name: nginx-dev
    restart: always
    ports:
      - "80:80"
    volumes:
      - ./nginx/nginx.conf:/etc/nginx/nginx.conf:ro
    depends_on:
      - backend
      - frontend

  # Celery Worker for background tasks
  celery-worker:
    build:
      context: ./backend
      dockerfile: Dockerfile.dev
    container_name: celery-worker-dev
    restart: always
    env_file:
      - .env
    environment:
      - DB_HOST=host.docker.internal
      - DEBUG=True
    extra_hosts:
      - "host.docker.internal:host-gateway"
    depends_on:
      redis:
        condition: service_healthy
      clamav:
        condition: service_healthy
    volumes:
      - ./backend:/app
    command: celery -A backend worker --loglevel=info

  # Ngrok tunnel service
  ngrok:
    image: ngrok/ngrok:latest
    container_name: ngrok-dev
    restart: always
    env_file:
      - .env
    environment:
      - NGROK_AUTHTOKEN=${NGROK_AUTHTOKEN}
    volumes:
      - ./ngrok.yml:/etc/ngrok.yml:ro
    command: start --all --config /etc/ngrok.yml
    depends_on:
      - backend

  prometheus:
    image: prom/prometheus
    volumes:
      - ./devops/prometheus/prometheus.yml:/etc/prometheus/prometheus.yml
    ports:
      - "9090:9090"
    depends_on:
      - backend
      - frontend

  grafana:
    image: grafana/grafana
    ports:
      - "3001:3000"
    depends_on:
      - backend
      - frontend
      - prometheus

<<<<<<< HEAD
  fluentbit:
    image: fluent/fluent-bit:latest
    volumes:
      - ./devops/fluentbit/fluent-bit.conf:/fluent-bit/etc/fluent-bit.conf
    ports:
      - "2020:2020"  
      - "24224:24224"
=======
  jaeger:
    image: jaegertracing/all-in-one:1.57
    ports:
      - "16686:16686"   # Jaeger UI
      - "6831:6831/udp" # Agent UDP
      - "4317:4317"     # OTLP gRPC
      - "4318:4318"     # OTLP HTTP
    depends_on:
      - backend
      - frontend

>>>>>>> 38d3b727

volumes:
  clamav_data: 
  sonar-token-data:
  frontend_node_modules:
  frontend_next:<|MERGE_RESOLUTION|>--- conflicted
+++ resolved
@@ -188,7 +188,6 @@
       - frontend
       - prometheus
 
-<<<<<<< HEAD
   fluentbit:
     image: fluent/fluent-bit:latest
     volumes:
@@ -196,7 +195,6 @@
     ports:
       - "2020:2020"  
       - "24224:24224"
-=======
   jaeger:
     image: jaegertracing/all-in-one:1.57
     ports:
@@ -208,7 +206,6 @@
       - backend
       - frontend
 
->>>>>>> 38d3b727
 
 volumes:
   clamav_data: 
