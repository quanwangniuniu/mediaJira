"""
URL configuration for backend project.

The `urlpatterns` list routes URLs to views. For more information please see:
    https://docs.djangoproject.com/en/4.2/topics/http/urls/
Examples:
Function views
    1. Add an import:  from my_app import views
    2. Add a URL to urlpatterns:  path('', views.home, name='home')
Class-based views
    1. Add an import:  from other_app.views import Home
    2. Add a URL to urlpatterns:  path('', Home.as_view(), name='home')
Including another URLconf
    1. Import the include() function: from django.urls import include, path
    2. Add a URL to urlpatterns:  path('blog/', include('blog.urls'))
"""
from django.contrib import admin
from django.urls import path, include
from django.conf import settings
from django.conf.urls.static import static
from django.http import HttpResponse
from user_preferences import views as user_pref_views


def health_check(request):
    return HttpResponse("OK", content_type="text/plain")


urlpatterns = [
    path('admin/', admin.site.urls),
    path('health/', health_check, name='health_check'),
    path('api/access_control/', include('access_control.urls')),
    path('api/teams/', include('teams.urls')),
    path('auth/', include('authentication.urls')),
    path('users/', include('user_preferences.urls')),
    path('api/assets/', include('asset.urls')),
    path('api/metric_upload/', include('metric_upload.urls')),
    path('notifications/mock-task-alert/', user_pref_views.mock_task_alert, name='mock-task-alert'),
    path('budgets/', include('budget_approval.urls')),
    path('api/budgets/', include('budget_approval.urls')),  # Add API prefix for frontend compatibility
    path('retrospective/', include('retrospective.urls')),
    path('api/', include('task.urls')),
<<<<<<< HEAD
    path('api/reports/', include('reports.urls')),
=======
    path('optimization/', include('optimization.urls')),
>>>>>>> d0c36088

]

if settings.DEBUG:
    urlpatterns += static(settings.MEDIA_URL, document_root=settings.MEDIA_ROOT)
    urlpatterns += static(settings.STATIC_URL, document_root=settings.STATIC_ROOT)<|MERGE_RESOLUTION|>--- conflicted
+++ resolved
@@ -40,11 +40,8 @@
     path('api/budgets/', include('budget_approval.urls')),  # Add API prefix for frontend compatibility
     path('retrospective/', include('retrospective.urls')),
     path('api/', include('task.urls')),
-<<<<<<< HEAD
     path('api/reports/', include('reports.urls')),
-=======
     path('optimization/', include('optimization.urls')),
->>>>>>> d0c36088
 
 ]
 
