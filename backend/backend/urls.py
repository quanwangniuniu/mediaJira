"""
URL configuration for backend project.

The `urlpatterns` list routes URLs to views. For more information please see:
    https://docs.djangoproject.com/en/4.2/topics/http/urls/
Examples:
Function views
    1. Add an import:  from my_app import views
    2. Add a URL to urlpatterns:  path('', views.home, name='home')
Class-based views
    1. Add an import:  from other_app.views import Home
    2. Add a URL to urlpatterns:  path('', Home.as_view(), name='home')
Including another URLconf
    1. Import the include() function: from django.urls import include, path
    2. Add a URL to urlpatterns:  path('blog/', include('blog.urls'))
"""
from django.contrib import admin
from django.urls import path, include
from django.conf import settings
from django.conf.urls.static import static
from django.http import HttpResponse
from user_preferences import views as user_pref_views


def health_check(request):
    return HttpResponse("OK", content_type="text/plain")


urlpatterns = [
    path('admin/', admin.site.urls),
    path('health/', health_check, name='health_check'),
    path('api/access_control/', include('access_control.urls')),
    path('api/teams/', include('teams.urls')),
    path('auth/', include('authentication.urls')),
    path('users/', include('user_preferences.urls')),
    path('api/assets/', include('asset.urls')),
    path('notifications/mock-task-alert/', user_pref_views.mock_task_alert, name='mock-task-alert'),
<<<<<<< HEAD
    path('retrospective/', include('retrospective.urls')),
=======
    path('budgets/', include('budget_approval.urls')),
>>>>>>> c0060a00

]

if settings.DEBUG:
    urlpatterns += static(settings.MEDIA_URL, document_root=settings.MEDIA_ROOT)
    urlpatterns += static(settings.STATIC_URL, document_root=settings.STATIC_ROOT)<|MERGE_RESOLUTION|>--- conflicted
+++ resolved
@@ -35,11 +35,8 @@
     path('users/', include('user_preferences.urls')),
     path('api/assets/', include('asset.urls')),
     path('notifications/mock-task-alert/', user_pref_views.mock_task_alert, name='mock-task-alert'),
-<<<<<<< HEAD
+    path('budgets/', include('budget_approval.urls')),
     path('retrospective/', include('retrospective.urls')),
-=======
-    path('budgets/', include('budget_approval.urls')),
->>>>>>> c0060a00
 
 ]
 
