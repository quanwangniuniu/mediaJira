Django==4.2.23
psycopg2-binary==2.9.10
gunicorn==21.2.0
whitenoise==6.6.0
python-decouple==3.8
django-cors-headers==4.3.1
djangorestframework==3.14.0
django-filter==23.5 
djangorestframework-simplejwt 
django-fsm==2.8.1
channels==4.0.0
channels-redis==4.1.0
daphne==4.0.0
celery==5.3.4
clamd==1.0.2
requests==2.31.0 
Pillow==10.4.0
cryptography==41.0.7
stripe==13.0.0
redis==5.0.1
django-celery-beat==2.5.0


# Testing dependencies
pytest==7.4.3
pytest-django==4.7.0
pytest-cov==4.1.0
freezegun==1.2.2
pytest-asyncio==0.21.1
pytest-mock==3.12.0 
pytest-benchmark==4.0.0
locust==2.17.0

# Reporting / Export dependencies
matplotlib==3.9.2
beautifulsoup4==4.12.3
WeasyPrint==62.3

# Monitor
django-prometheus==2.2.0

<<<<<<< HEAD
# python-json-logger
python-json-logger==2.0.7
=======
# OpenTelemetry core
opentelemetry-api
opentelemetry-sdk

# OTLP exporter（sending trace to Jaeger）
opentelemetry-exporter-otlp

# Django auto‑instrumentation
opentelemetry-instrumentation-django

# DB trace（Postgres）
opentelemetry-instrumentation-psycopg2

# Other libraries
opentelemetry-instrumentation-requests  
opentelemetry-instrumentation-logging    
>>>>>>> 38d3b727
<|MERGE_RESOLUTION|>--- conflicted
+++ resolved
@@ -39,10 +39,8 @@
 # Monitor
 django-prometheus==2.2.0
 
-<<<<<<< HEAD
 # python-json-logger
 python-json-logger==2.0.7
-=======
 # OpenTelemetry core
 opentelemetry-api
 opentelemetry-sdk
@@ -58,5 +56,4 @@
 
 # Other libraries
 opentelemetry-instrumentation-requests  
-opentelemetry-instrumentation-logging    
->>>>>>> 38d3b727
+opentelemetry-instrumentation-logging    