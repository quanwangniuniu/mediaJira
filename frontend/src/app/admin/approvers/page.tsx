'use client';

import React from 'react';
import Layout from '@/components/layout/Layout';
import ModuleApproverEditor from '@/components/ui/ModuleApproverEditor';
import { ProtectedRoute } from '@/components/auth/ProtectedRoute';

const MODULES = [
  { id: 'ASSET', name: 'Asset Management', description: 'Asset Management module approvals' },
  { id: 'CAMPAIGN', name: 'Campaign Execution', description: 'Campaign Execution module approvals' },
  { id: 'BUDGET', name: 'Budget Approval', description: 'Budget Approval module approvals' },
  { id: 'REPORTING', name: 'Reporting', description: 'Reporting module approvals' },
];

<<<<<<< HEAD
// Main approvers page content
const ApproversPageContent = () => {
  // 2. 页面加载时fetch /api/access_control/permissions/，建立key到数字id的映射
  const [permissionMap, setPermissionMap] = useState<{ [key: string]: number }>({});
  const [loading, setLoading] = useState(true);
  const [error, setError] = useState<string | null>(null);

  useEffect(() => {
    const fetchPermissions = async () => {
      setLoading(true);
      setError(null);
      try {
        const res = await fetch('/api/access_control/permissions/');
        if (!res.ok) throw new Error('Failed to fetch permissions');
        const data = await res.json();
        
        // 修改：使用 name 字段作为key，id 字段作为value
        const map: { [key: string]: number } = {};
        data.forEach((p: any) => {
          if (p.name && p.id) {
            map[p.name] = p.id;
          }
        });
        
        console.log('Permission data:', data); // 调试用
        console.log('Permission map:', map); // 调试用
        setPermissionMap(map);
      } catch (err) {
        console.error('Error fetching permissions:', err);
        setError(err instanceof Error ? err.message : 'Failed to load permissions');
      } finally {
        setLoading(false);
      }
    };
    fetchPermissions();
  }, []);

  if (loading) return <Layout><div>Loading...</div></Layout>;
  if (error) return <Layout><div className="text-red-500">{error}</div></Layout>;

=======
const ApproversPage = () => {
>>>>>>> 2e48e30d
  return (
    <Layout>
      <div className="p-8">
        <h1 className="text-3xl font-bold mb-6">Approver Management</h1>
        <div className="space-y-6">
          {MODULES.map(module => (
            <ModuleApproverEditor
              key={module.id}
              module={module.id}
              moduleName={module.name}
              moduleDescription={module.description}
            />
          ))}
        </div>
      </div>
    </Layout>
  );
};

// Export the page with route protection
export default function ApproversPage() {
  return (
    <ProtectedRoute 
      requiredAuth={true}
      requiredRoles={['Super Administrator']} // Require admin role
      fallback="/unauthorized"
    >
      <ApproversPageContent />
    </ProtectedRoute>
  );
}
<|MERGE_RESOLUTION|>--- conflicted
+++ resolved
@@ -12,50 +12,7 @@
   { id: 'REPORTING', name: 'Reporting', description: 'Reporting module approvals' },
 ];
 
-<<<<<<< HEAD
-// Main approvers page content
 const ApproversPageContent = () => {
-  // 2. 页面加载时fetch /api/access_control/permissions/，建立key到数字id的映射
-  const [permissionMap, setPermissionMap] = useState<{ [key: string]: number }>({});
-  const [loading, setLoading] = useState(true);
-  const [error, setError] = useState<string | null>(null);
-
-  useEffect(() => {
-    const fetchPermissions = async () => {
-      setLoading(true);
-      setError(null);
-      try {
-        const res = await fetch('/api/access_control/permissions/');
-        if (!res.ok) throw new Error('Failed to fetch permissions');
-        const data = await res.json();
-        
-        // 修改：使用 name 字段作为key，id 字段作为value
-        const map: { [key: string]: number } = {};
-        data.forEach((p: any) => {
-          if (p.name && p.id) {
-            map[p.name] = p.id;
-          }
-        });
-        
-        console.log('Permission data:', data); // 调试用
-        console.log('Permission map:', map); // 调试用
-        setPermissionMap(map);
-      } catch (err) {
-        console.error('Error fetching permissions:', err);
-        setError(err instanceof Error ? err.message : 'Failed to load permissions');
-      } finally {
-        setLoading(false);
-      }
-    };
-    fetchPermissions();
-  }, []);
-
-  if (loading) return <Layout><div>Loading...</div></Layout>;
-  if (error) return <Layout><div className="text-red-500">{error}</div></Layout>;
-
-=======
-const ApproversPage = () => {
->>>>>>> 2e48e30d
   return (
     <Layout>
       <div className="p-8">
