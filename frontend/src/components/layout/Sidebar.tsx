// src/components/layout/Sidebar.tsx
import React, { useState, useEffect } from 'react';
// TODO: In actual projects, uncomment the imports below
// import Link from 'next/link';
// For Next.js 13+ App Router, also import:
// import { usePathname } from 'next/navigation';
// For Next.js 12 Pages Router, also import:
// import { useRouter } from 'next/router';

import { 
  Home, 
  FolderOpen, 
  Shield, 
  MessageSquare, 
  Settings,
  ChevronLeft,
  ChevronRight,
  Users,
  BarChart3,
  FileText,
  Calendar,
  Bell,
  ListTodo,
  Facebook,
<<<<<<< HEAD
  Target,
=======
  Video,
>>>>>>> 9e102204
} from 'lucide-react';
import { useLanguage } from '@/contexts/LanguageContext';

// TODO: In actual projects, delete this temporary hook and replace with real routing
const useCurrentPath = () => {
  const [pathname, setPathname] = useState('/admin/permissions');
  
  useEffect(() => {
    // TODO: In actual projects, replace with one of the following:
    
    // Option 1: Next.js 13+ App Router
    // const pathname = usePathname();
    // setPathname(pathname);
    
    // Option 2: Next.js 12 Pages Router
    // const router = useRouter();
    // setPathname(router.pathname);
    
    // Option 3: React Router
    // const location = useLocation();
    // setPathname(location.pathname);
    
    // Now we hardcode the current path for demo purposes
    setPathname('/admin/permissions');
  }, []);
  
  return pathname;
};

interface NavigationItem {
  name: string;
  href: string;
  icon: React.ComponentType<{ className?: string }>;
  badge?: number;
  description?: string;
  children?: NavigationItem[];
}

interface SidebarProps {
  className?: string;
  defaultCollapsed?: boolean;
  onCollapseChange?: (collapsed: boolean) => void;
  userRole?: string;
}

// Navigation configuration - can be dynamically adjusted based on user role
const getNavigationItems = (userRole?: string, t?: (key: string) => string): NavigationItem[] => {
  const baseItems: NavigationItem[] = [
    {
      name: t ? t('sidebar.home') : 'Home',
      href: '/',
      icon: Home,
      description: t ? t('sidebar.dashboard_overview') : 'Dashboard and overview',
    },
    {
      name: t ? t('sidebar.team') : 'Teams',
      href: '/teams',
      icon: Users,
      description: t ? t('sidebar.manage_team') : 'Manage your team',
    },
    {
      name: t ? t('sidebar.projects') : 'Projects',
      href: '/projects',
      icon: FolderOpen,
      description: t ? t('sidebar.manage_projects') : 'Manage your projects',
      children: [
        { name: t ? t('sidebar.all_projects') : 'All Projects', href: '/projects', icon: FolderOpen },
        { name: t ? t('sidebar.active_projects') : 'Active Projects', href: '/projects/active', icon: FolderOpen },
        { name: t ? t('sidebar.completed') : 'Completed', href: '/projects/completed', icon: FolderOpen },
      ],
    },
    {
      name: t ? t('sidebar.campaigns') : 'Campaigns',
      href: '/campaigns',
      icon: BarChart3,
      description: t ? t('sidebar.campaign_management') : 'Campaign management',
    },
    {
      name: t ? t('sidebar.tasks') : 'Tasks',
      href: '/tasks',
      icon: ListTodo,
      description: t ? t('sidebar.task_management') : 'Manage tasks and reviews',
    },
    {
      name: t ? t('sidebar.facebook_meta') : 'Facebook Meta',
      href: '/facebook_meta',
      icon: Facebook,
      description: t ? t('sidebar.facebook_meta_ad_creative_management') : 'Facebook meta Ad Creative management',
    },
    {
<<<<<<< HEAD
      name: t ? t('sidebar.google_ads') : 'Google Ads',
      href: '/google_ads',
      icon: Target,
      description: t ? t('sidebar.google_ads_management') : 'Google Ads management',
=======
      name: t ? t('sidebar.tiktok') : 'TikTok',
      href: '/tiktok',
      icon: Video,
      description: t ? t('sidebar.tiktok_management') : 'TikTok content management',
>>>>>>> 9e102204
    },
    {
      name: t ? t('sidebar.reports') : 'Reports',
      href: '/reports',
      icon: FileText,
      description: t ? t('sidebar.analytics_reports') : 'Analytics and reports',
    },
    {
      name: t ? t('sidebar.messages') : 'Messages',
      href: '/messages',
      icon: MessageSquare,
      badge: 3,
      description: t ? t('sidebar.team_communication') : 'Team communication',
    },
    {
      name: t ? t('sidebar.calendar') : 'Calendar',
      href: '/calendar',
      icon: Calendar,
      description: t ? t('sidebar.schedule_events') : 'Schedule and events',
    },
  ];

  // Add administration features based on user role
  if (userRole === 'admin' || userRole === 'super_admin') {
    baseItems.push({
      name: t ? t('sidebar.administration') : 'Administration',
      href: '/admin',
      icon: Shield,
      description: t ? t('sidebar.system_administration') : 'System administration',
      children: [
        { name: t ? t('sidebar.user_management') : 'User Management', href: '/admin/users', icon: Users },
        { name: t ? t('sidebar.permissions') : 'Permissions', href: '/admin/permissions', icon: Shield },
        { name: t ? t('sidebar.system_settings') : 'System Settings', href: '/admin/settings', icon: Settings },
        { name: t ? t('sidebar.notifications') : 'Notifications', href: '/admin/notifications', icon: Bell },
      ],
    });
  }

  baseItems.push({
    name: t ? t('sidebar.settings') : 'Settings',
    href: '/settings',
    icon: Settings,
    description: t ? t('sidebar.user_preferences') : 'User preferences',
  });

  return baseItems;
};

const Sidebar: React.FC<SidebarProps> = ({
  className = '',
  defaultCollapsed = false,
  onCollapseChange,
  userRole = 'user',
}) => {
  const [collapsed, setCollapsed] = useState(defaultCollapsed);
  const [expandedItems, setExpandedItems] = useState<string[]>([]);
  const { t } = useLanguage();
  
  // TODO: In actual projects, replace with one of the following:
  // const pathname = usePathname(); // Next.js 13+ App Router
  // const router = useRouter(); const pathname = router.pathname; // Next.js 12 Pages Router
  const pathname = useCurrentPath(); // Temporary demo use
  
  const navigationItems = getNavigationItems(userRole, t);

  // Handle collapse state changes
  const handleCollapseToggle = () => {
    const newCollapsed = !collapsed;
    setCollapsed(newCollapsed);
    onCollapseChange?.(newCollapsed);
    
    // Clear expanded state when collapsing
    if (newCollapsed) {
      setExpandedItems([]);
    }
  };

  // Handle submenu expand/collapse
  const handleItemToggle = (itemName: string) => {
    if (collapsed) return;
    
    setExpandedItems(prev => 
      prev.includes(itemName)
        ? prev.filter(name => name !== itemName)
        : [...prev, itemName]
    );
  };

  // Check if path matches
  const isActive = (href: string) => {
    if (href === '/') {
      return pathname === '/';
    }
    return pathname.startsWith(href);
  };

  // Check if there are active child items
  const hasActiveChild = (children?: NavigationItem[]) => {
    if (!children) return false;
    return children.some(child => isActive(child.href));
  };

  // Auto-expand menus containing active items
  useEffect(() => {
    if (collapsed) return;
    
    navigationItems.forEach(item => {
      if (item.children && hasActiveChild(item.children)) {
        setExpandedItems(prev => 
          prev.includes(item.name) ? prev : [...prev, item.name]
        );
      }
    });
  }, [pathname, collapsed, navigationItems]);

  // Responsive handling
  useEffect(() => {
    const handleResize = () => {
      if (window.innerWidth < 768) {
        setCollapsed(true);
      }
    };

    window.addEventListener('resize', handleResize);
    handleResize();

    return () => window.removeEventListener('resize', handleResize);
  }, []);

  return (
    <div className={`
      flex flex-col bg-white border-r border-gray-200 transition-all duration-300 ease-in-out
      ${collapsed ? 'w-16' : 'w-64'}
      ${className}
    `}>
      {/* Collapse button */}
      <div className="flex items-center justify-between p-4 border-b border-gray-200">
        {!collapsed && (
          <div className="flex items-center gap-2">
            <div className="w-6 h-6 bg-blue-600 rounded flex items-center justify-center">
              <div className="w-3 h-3 bg-white rounded"></div>
            </div>
            <span className="text-sm font-medium text-gray-700">{t('sidebar.navigation')}</span>
          </div>
        )}
        
        <button
          onClick={handleCollapseToggle}
          className="p-1.5 rounded-lg hover:bg-gray-100 transition-colors duration-200"
          aria-label={collapsed ? 'Expand sidebar' : 'Collapse sidebar'}
        >
          {collapsed ? (
            <ChevronRight className="h-4 w-4 text-gray-600" />
          ) : (
            <ChevronLeft className="h-4 w-4 text-gray-600" />
          )}
        </button>
      </div>

      {/* Navigation menu */}
      <nav className="flex-1 px-2 py-4 space-y-1 overflow-y-auto">
        {navigationItems.map((item) => {
          const Icon = item.icon;
          const isItemActive = isActive(item.href);
          const hasChildren = item.children && item.children.length > 0;
          const isExpanded = expandedItems.includes(item.name);
          const hasActiveChildItem = hasActiveChild(item.children);

          return (
            <div key={item.name}>
              {/* Main menu item */}
              <div className="relative">
                {hasChildren ? (
                  <button
                    onClick={() => handleItemToggle(item.name)}
                    className={`
                      w-full flex items-center gap-3 px-3 py-2 text-sm font-medium rounded-lg transition-all duration-200
                      ${(isItemActive || hasActiveChildItem)
                        ? 'bg-blue-100 text-blue-700 border-r-2 border-blue-500'
                        : 'text-gray-600 hover:bg-gray-50 hover:text-gray-900'
                      }
                      ${collapsed ? 'justify-center' : 'justify-between'}
                    `}
                  >
                    <div className="flex items-center gap-3">
                      <Icon className="h-5 w-5 flex-shrink-0" />
                      {!collapsed && (
                        <>
                          <span>{item.name}</span>
                          {item.badge && (
                            <span className="ml-auto bg-red-500 text-white text-xs rounded-full h-5 w-5 flex items-center justify-center">
                              {item.badge}
                            </span>
                          )}
                        </>
                      )}
                    </div>
                    {!collapsed && hasChildren && (
                      <ChevronRight className={`h-4 w-4 transition-transform duration-200 ${
                        isExpanded ? 'rotate-90' : ''
                      }`} />
                    )}
                  </button>
                ) : (
                  // TODO: In actual projects, replace with Next.js Link component
                  // <Link href={item.href} className={...}>
                  <a
                    href={item.href}
                    className={`
                      flex items-center gap-3 px-3 py-2 text-sm font-medium rounded-lg transition-all duration-200
                      ${isItemActive
                        ? 'bg-blue-100 text-blue-700 border-r-2 border-blue-500'
                        : 'text-gray-600 hover:bg-gray-50 hover:text-gray-900'
                      }
                      ${collapsed ? 'justify-center' : ''}
                    `}
                  >
                    <Icon className="h-5 w-5 flex-shrink-0" />
                    {!collapsed && (
                      <>
                        <span>{item.name}</span>
                        {item.badge && (
                          <span className="ml-auto bg-red-500 text-white text-xs rounded-full h-5 w-5 flex items-center justify-center">
                            {item.badge}
                          </span>
                        )}
                      </>
                    )}
                  </a>
                  // </Link>
                )}

                {/* Tooltip (only shown when collapsed) */}
                {collapsed && (
                  <div className="absolute left-full top-0 ml-2 px-2 py-1 bg-gray-900 text-white text-xs rounded opacity-0 pointer-events-none group-hover:opacity-100 transition-opacity duration-200 whitespace-nowrap z-50">
                    {item.name}
                    {item.description && (
                      <div className="text-gray-300 text-xs mt-1">{item.description}</div>
                    )}
                  </div>
                )}
              </div>

              {/* Submenu */}
              {hasChildren && isExpanded && !collapsed && (
                <div className="ml-8 mt-1 space-y-1">
                  {item.children!.map((child) => {
                    const ChildIcon = child.icon;
                    const isChildActive = isActive(child.href);

                    return (
                      // TODO: In actual projects, replace with Next.js Link component
                      // <Link key={child.href} href={child.href} className={...}>
                      <a
                        key={child.href}
                        href={child.href}
                        className={`
                          flex items-center gap-3 px-3 py-2 text-sm rounded-lg transition-all duration-200
                          ${isChildActive
                            ? 'bg-blue-50 text-blue-700 font-medium'
                            : 'text-gray-600 hover:bg-gray-50 hover:text-gray-900'
                          }
                        `}
                      >
                        <ChildIcon className="h-4 w-4" />
                        <span>{child.name}</span>
                      </a>
                      // </Link>
                    );
                  })}
                </div>
              )}
            </div>
          );
        })}
      </nav>

      {/* Footer information */}
      {!collapsed && (
        <div className="p-4 border-t border-gray-200">
          <div className="text-xs text-gray-500">
            <div className="font-medium">{t('footer.version')}</div>
            <div>{t('footer.copyright')}</div>
          </div>
        </div>
      )}
    </div>
  );
};

export default Sidebar;

/* 
=== Actual Project Migration Guide ===

1. Import Next.js components:
   Uncomment at the top of the file:
   // import Link from 'next/link';
   
   And add based on your Next.js version:
   - Next.js 13+ App Router: import { usePathname } from 'next/navigation';
   - Next.js 12 Pages Router: import { useRouter } from 'next/router';

2. Replace path getting logic:
   Delete the useCurrentPath() function and replace in the Sidebar component:
   
   const pathname = useCurrentPath(); // Delete this line
   
   Replace with:
   - App Router: const pathname = usePathname();
   - Pages Router: const router = useRouter(); const pathname = router.pathname;

3. Replace link components:
   Replace all <a href={...}> with <Link href={...}>
   
   Example:
   <a href={item.href} className={...}>
   Replace with:
   <Link href={item.href} className={...}>

4. Test routing functionality:
   Ensure all menu items can navigate and highlight correctly

5. Optional: Custom routing logic
   If you use other routing libraries (like React Router), adjust the path getting logic accordingly.
*/<|MERGE_RESOLUTION|>--- conflicted
+++ resolved
@@ -22,11 +22,8 @@
   Bell,
   ListTodo,
   Facebook,
-<<<<<<< HEAD
+  Video,
   Target,
-=======
-  Video,
->>>>>>> 9e102204
 } from 'lucide-react';
 import { useLanguage } from '@/contexts/LanguageContext';
 
@@ -117,17 +114,16 @@
       description: t ? t('sidebar.facebook_meta_ad_creative_management') : 'Facebook meta Ad Creative management',
     },
     {
-<<<<<<< HEAD
+      name: t ? t('sidebar.tiktok') : 'TikTok',
+      href: '/tiktok',
+      icon: Video,
+      description: t ? t('sidebar.tiktok_management') : 'TikTok content management',
+    },
+    {
       name: t ? t('sidebar.google_ads') : 'Google Ads',
       href: '/google_ads',
       icon: Target,
       description: t ? t('sidebar.google_ads_management') : 'Google Ads management',
-=======
-      name: t ? t('sidebar.tiktok') : 'TikTok',
-      href: '/tiktok',
-      icon: Video,
-      description: t ? t('sidebar.tiktok_management') : 'TikTok content management',
->>>>>>> 9e102204
     },
     {
       name: t ? t('sidebar.reports') : 'Reports',
