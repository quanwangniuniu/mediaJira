--- conflicted
+++ resolved
@@ -24,11 +24,8 @@
   UserRoundCog,
   Facebook,
   Video,
-<<<<<<< HEAD
   Notebook,
-=======
   Target,
->>>>>>> 8c90c1a9
 } from 'lucide-react';
 import { useLanguage } from '@/contexts/LanguageContext';
 import { usePathname } from 'next/navigation';
