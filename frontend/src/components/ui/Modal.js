--- conflicted
+++ resolved
@@ -33,11 +33,7 @@
       />
       
       {/* Modal Content */}
-<<<<<<< HEAD
-      <div className="relative z-10 mx-auto my-auto">
-=======
       <div className="relative z-10 w-full max-w-2xl">
->>>>>>> 8c90c1a9
         {children}
       </div>
     </div>,
