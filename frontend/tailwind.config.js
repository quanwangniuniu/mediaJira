--- conflicted
+++ resolved
@@ -1,87 +1,5 @@
 /** @type {import('tailwindcss').Config} */
 module.exports = {
-<<<<<<< HEAD
-  darkMode: ["class"],
-  content: [
-    "./src/**/*.{js,ts,jsx,tsx,mdx}",
-    "./src/app/**/*.{js,ts,jsx,tsx,mdx}",
-    "./src/components/**/*.{js,ts,jsx,tsx,mdx}",
-  ],
-  theme: {
-    extend: {
-      borderRadius: {
-        lg: "var(--radius)",
-        md: "calc(var(--radius) - 2px)",
-        sm: "calc(var(--radius) - 4px)",
-      },
-      colors: {
-        background: "hsl(var(--background))",
-        foreground: "hsl(var(--foreground))",
-        card: {
-          DEFAULT: "hsl(var(--card))",
-          foreground: "hsl(var(--card-foreground))",
-        },
-        popover: {
-          DEFAULT: "hsl(var(--popover))",
-          foreground: "hsl(var(--popover-foreground))",
-        },
-        primary: {
-          DEFAULT: "hsl(var(--primary))",
-          foreground: "hsl(var(--primary-foreground))",
-        },
-        secondary: {
-          DEFAULT: "hsl(var(--secondary))",
-          foreground: "hsl(var(--secondary-foreground))",
-        },
-        muted: {
-          DEFAULT: "hsl(var(--muted))",
-          foreground: "hsl(var(--muted-foreground))",
-        },
-        accent: {
-          DEFAULT: "hsl(var(--accent))",
-          foreground: "hsl(var(--accent-foreground))",
-        },
-        destructive: {
-          DEFAULT: "hsl(var(--destructive))",
-          foreground: "hsl(var(--destructive-foreground))",
-        },
-        border: "hsl(var(--border))",
-        input: "hsl(var(--input))",
-        ring: "hsl(var(--ring))",
-        chart: {
-          1: "hsl(var(--chart-1))",
-          2: "hsl(var(--chart-2))",
-          3: "hsl(var(--chart-3))",
-          4: "hsl(var(--chart-4))",
-          5: "hsl(var(--chart-5))",
-        },
-      },
-      keyframes: {
-        "accordion-down": {
-          from: {
-            height: "0",
-          },
-          to: {
-            height: "var(--radix-accordion-content-height)",
-          },
-        },
-        "accordion-up": {
-          from: {
-            height: "var(--radix-accordion-content-height)",
-          },
-          to: {
-            height: "0",
-          },
-        },
-      },
-      animation: {
-        "accordion-down": "accordion-down 0.2s ease-out",
-        "accordion-up": "accordion-up 0.2s ease-out",
-      },
-      mailchimp: {
-        green: "#017E89",
-      },
-=======
     darkMode: ["class"],
     content: [
       "./src/**/*.{js,ts,jsx,tsx,mdx}",
@@ -169,8 +87,6 @@
     			'marquee': 'marquee 20s linear infinite'
     		}
     	}
->>>>>>> 449dbb00
     },
-  },
-  plugins: [require("tailwindcss-animate")],
-};+    plugins: [require("tailwindcss-animate")],
+  }